--- conflicted
+++ resolved
@@ -1,22 +1,18 @@
 from __future__ import annotations
-from typing import Optional, List, TYPE_CHECKING
-
-<<<<<<< HEAD
-from ..utilities.exceptions import RoleNonexistent
-=======
->>>>>>> b68d7765
+from typing import Optional, List, TYPE_CHECKING, Tuple
+
+from .. import RoleNonexistent
 from ..utilities.shared import ClientSharedObject
 from ..utilities.iterators import PageIterator
 
 from ..members import Member
+from ..shout import Shout
 from ..roles import Role
 
 if TYPE_CHECKING:
     from ..groups import Group
-<<<<<<< HEAD
+    from ..partials.partialrole import PartialRole
     from .baseuser import BaseUser
-=======
->>>>>>> b68d7765
 
 
 class GroupSettings:
@@ -129,14 +125,46 @@
         )
 
     def get_members(self, limit: int = 10) -> PageIterator:
+        """
+        Gets all members of a group.
+        Arguments:
+            limit: How many members will be grabbed.
+
+        Returns: A PageIterator.
+        """
         return PageIterator(
             shared=self._shared,
             url=self._shared.url_generator.get_url("groups", f"v1/groups/{self.id}/users"),
             limit=limit,
-            handler=lambda shared, data: Member(shared=shared, data=data)
-        )
+            handler=lambda shared, data: Member(shared=shared, data=data, group=self)
+        )
+
+    async def get_member(self, user_id: int) -> Member:
+        """
+        Gets a member of a group.
+        Arguments:
+            user_id: The id of the user.
+
+        Returns: A member.
+        """
+        groups_response = await self._shared.requests.get(
+            url=self._shared.url_generator.get_url("groups", f"v2/users/{user_id}/groups/roles")
+        )
+        groups_data = groups_response.json()
+
+        member_data = None
+        for member in groups_data['data']:
+            if member['group']['id'] == self.id:
+                member_data = member
+                break
+
+        return Member(shared=self._shared, data=member_data, group=self)
 
     async def get_roles(self) -> List[Role]:
+        """
+        Gets all roles of the group.
+        Returns: List of roles.
+        """
         roles_response = await self._shared.requests.get(
             url=self._shared.url_generator.get_url("groups", f"v1/groups/{self.id}/roles")
         )
@@ -145,4 +173,66 @@
             shared=self._shared,
             data=role_data,
             group=self
-        ) for role_data in roles_data["roles"]]+        ) for role_data in roles_data["roles"]]
+
+    async def set_role(self, user: BaseUser, role_id: int) -> None:
+        """
+        Sets a users role.
+        Arguments:
+            user: The user who's rank will be changed.
+            role_id: The id of the new role.
+        """
+        await self._shared.requests.patch(
+            url=self._shared.url_generator.get_url("groups", f"v1/groups/{self.id}/users/{user.id}"),
+            json={
+                "roleId": role_id
+            }
+        )
+
+    async def set_rank(self, user: BaseUser, rank: int) -> None:
+        """
+        Changes a member's role using a rank number.
+        Arguments:
+            user: The user who's rank will be changed.
+            rank: The rank number to change to. (1-255)
+        """
+        roles = await self.get_roles()
+        member = await self.get_member(user.id)
+
+        role = next((x for x in roles if x.rank == rank), None)
+        if not role:
+            raise RoleNonexistent(f"Role {rank} does not exist.")
+
+        await self.set_rank(user, role.id)
+
+    async def offset_role(self, user: BaseUser, offset: int) -> None:
+        """
+        Offsets a member's role by a certain number.
+        Arguments:
+            user: The user who's rank will be changed.
+            offset: How much the rank will be offset by.
+        """
+        member = await self.get_member(user.id)
+        roles = await self.get_roles()
+        role_num = next((i for i, _ in enumerate(roles) if roles[i].id == member.role.id), None)
+
+        if role_num + offset < 0:
+            raise RoleNonexistent("Role doesn't exist.")
+
+        await self.set_rank(user, roles[role_num + offset].id)
+
+    async def promote(self, user: BaseUser):
+        """
+        Offsets a member's rank by +1
+        Arguments:
+            user: The user who will be promoted.
+        """
+        await self.offset_role(user, 1)
+
+    async def demote(self, user: BaseUser):
+        """
+        Offsets a member's rank by -1
+        Arguments:
+            user: The user who will be demoted.
+        """
+        await self.offset_role(user, -1)